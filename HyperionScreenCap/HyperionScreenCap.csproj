--- conflicted
+++ resolved
@@ -77,12 +77,9 @@
     <Reference Include="Google.ProtocolBuffers">
       <HintPath>Libraries\Google.ProtocolBuffers.dll</HintPath>
     </Reference>
-<<<<<<< HEAD
-=======
     <Reference Include="Google.ProtocolBuffers.Serialization">
       <HintPath>Libraries\Google.ProtocolBuffers.Serialization.dll</HintPath>
     </Reference>
->>>>>>> 642dd503
     <Reference Include="Newtonsoft.Json, Version=8.0.0.0, Culture=neutral, PublicKeyToken=30ad4fe6b2a6aeed, processorArchitecture=MSIL">
       <HintPath>..\packages\Newtonsoft.Json.8.0.3\lib\net40\Newtonsoft.Json.dll</HintPath>
       <Private>True</Private>
@@ -95,6 +92,7 @@
     <Reference Include="System.configuration" />
     <Reference Include="System.Core" />
     <Reference Include="System.Drawing" />
+    <Reference Include="System.Web.Extensions" />
     <Reference Include="System.Windows.Forms" />
     <Reference Include="System.Xml.Linq" />
     <Reference Include="System.Data.DataSetExtensions" />
