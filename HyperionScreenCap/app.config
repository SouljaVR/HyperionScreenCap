<?xml version="1.0" encoding="utf-8"?>
<configuration>
  <appSettings>
<<<<<<< HEAD
    <add key="hyperionServerIP" value="10.1.2.83"/>
=======
    <add key="hyperionServerIP" value="192.168.1.171"/>
>>>>>>> 642dd503
    <add key="hyperionServerJsonPort" value="19444"/>
    <add key="hyperionServerProtoPort" value="19445"/>
    <add key="protocol" value="proto"/> <!-- Which Hyperion protocol to use (json / proto) -->
    <add key="hyperionMessagePriority" value="10"/> <!-- Lower number means higher priority -->
    <add key="hyperionMessageDuration" value="1000"/> <!-- How long will each captured screenshot stay on LEDs -->
    <add key="width" value="114"/> <!-- Keep these values small -->
    <add key="height" value="64"/> <!-- Keep these values small -->
    <add key="captureInterval" value="50"/>
    <add key="notificationLevel" value="info"/>
    <add key="monitorIndex" value="0"/> <!-- 0 is the main monitor -->
  </appSettings>
<startup><supportedRuntime version="v4.0" sku=".NETFramework,Version=v4.0,Profile=Client"/></startup>
</configuration><|MERGE_RESOLUTION|>--- conflicted
+++ resolved
@@ -1,11 +1,7 @@
 <?xml version="1.0" encoding="utf-8"?>
 <configuration>
   <appSettings>
-<<<<<<< HEAD
-    <add key="hyperionServerIP" value="10.1.2.83"/>
-=======
     <add key="hyperionServerIP" value="192.168.1.171"/>
->>>>>>> 642dd503
     <add key="hyperionServerJsonPort" value="19444"/>
     <add key="hyperionServerProtoPort" value="19445"/>
     <add key="protocol" value="proto"/> <!-- Which Hyperion protocol to use (json / proto) -->
